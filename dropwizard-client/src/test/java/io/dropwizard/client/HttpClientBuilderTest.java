--- conflicted
+++ resolved
@@ -22,6 +22,7 @@
 import org.apache.http.config.RegistryBuilder;
 import org.apache.http.config.SocketConfig;
 import org.apache.http.conn.DnsResolver;
+import org.apache.http.conn.routing.HttpRoutePlanner;
 import org.apache.http.conn.socket.ConnectionSocketFactory;
 import org.apache.http.conn.socket.PlainConnectionSocketFactory;
 import org.apache.http.conn.ssl.SSLConnectionSocketFactory;
@@ -29,14 +30,8 @@
 import org.apache.http.impl.NoConnectionReuseStrategy;
 import org.apache.http.impl.client.CloseableHttpClient;
 import org.apache.http.impl.client.DefaultConnectionKeepAliveStrategy;
-<<<<<<< HEAD
+import org.apache.http.impl.conn.DefaultRoutePlanner;
 import org.apache.http.impl.conn.PoolingHttpClientConnectionManager;
-=======
-import org.apache.http.impl.conn.DefaultHttpRoutePlanner;
-import org.apache.http.impl.conn.DefaultRoutePlanner;
-import org.apache.http.impl.conn.PoolingClientConnectionManager;
-import org.apache.http.impl.conn.SchemeRegistryFactory;
->>>>>>> f79775d3
 import org.apache.http.impl.conn.SystemDefaultDnsResolver;
 import org.apache.http.impl.conn.SystemDefaultRoutePlanner;
 import org.apache.http.message.BasicHeader;
@@ -58,8 +53,8 @@
 import static org.mockito.MockitoAnnotations.initMocks;
 
 public class HttpClientBuilderTest {
-<<<<<<< HEAD
     private final Class<?> httpClientBuilderClass;
+    private final Class<?> httpClientClass;
     private final Registry<ConnectionSocketFactory> registry = RegistryBuilder.<ConnectionSocketFactory>create()
             .register("http", PlainConnectionSocketFactory.getSocketFactory())
             .register("https", SSLConnectionSocketFactory.getSocketFactory())
@@ -71,6 +66,7 @@
 
     public HttpClientBuilderTest() throws ClassNotFoundException {
         this.httpClientBuilderClass = Class.forName("org.apache.http.impl.client.HttpClientBuilder");
+        this.httpClientClass = Class.forName("org.apache.http.impl.client.InternalHttpClient");
     }
 
     @Before
@@ -83,13 +79,6 @@
 
         initMocks(this);
     }
-=======
-    private final HttpClientConfiguration configuration = new HttpClientConfiguration();
-    private final DnsResolver resolver = mock(DnsResolver.class);
-    private final HttpClientBuilder builder = new HttpClientBuilder(new MetricRegistry());
-    private final SchemeRegistry registry = new SchemeRegistry();
-    private final SystemDefaultRoutePlanner routePlanner = new SystemDefaultRoutePlanner(new DefaultProxySelector());
->>>>>>> f79775d3
 
     @Test
     public void setsTheMaximumConnectionPoolSize() throws Exception {
@@ -252,41 +241,27 @@
     }
 
     @Test
-<<<<<<< HEAD
-=======
-    public void usesTheDefaultSchemeRegistry() throws Exception {
-        final AbstractHttpClient client = (AbstractHttpClient) builder.using(configuration).build("test");
-
-        assertThat(client.getConnectionManager().getSchemeRegistry().getSchemeNames())
-                .isEqualTo(SchemeRegistryFactory.createSystemDefault().getSchemeNames());
-    }
-
-    @Test
-    public void usesACustomSchemeRegistry() throws Exception {
-        final AbstractHttpClient client = (AbstractHttpClient) builder.using(registry).build("test");
-
-        assertThat(client.getConnectionManager().getSchemeRegistry())
-                .isEqualTo(registry);
-    }
-
-    @Test
     public void usesTheDefaultRoutePlanner() throws Exception {
-        final AbstractHttpClient client = (AbstractHttpClient) builder.using(configuration).build("test");
-
-        assertThat(client.getRoutePlanner())
-                .isOfAnyClassIn(DefaultHttpRoutePlanner.class, DefaultRoutePlanner.class);
-    }
-    
+        final CloseableHttpClient httpClient = builder.using(configuration)
+                .createClient(apacheBuilder, connectionManager, "test");
+
+        assertThat(httpClient).isNotNull();
+        assertThat(spyHttpClientBuilderField("routePlanner", apacheBuilder)).isNull();
+        assertThat(spyHttpClientField("routePlanner", httpClient)).isInstanceOf(DefaultRoutePlanner.class);
+    }
+
     @Test
     public void usesACustomRoutePlanner() throws Exception {
-        final AbstractHttpClient client = (AbstractHttpClient) builder.using(routePlanner).build("test");
-
-        assertThat(client.getRoutePlanner())
-                .isEqualTo(routePlanner);
-    }
-    
-    @Test
->>>>>>> f79775d3
+        final HttpRoutePlanner routePlanner = new SystemDefaultRoutePlanner(new DefaultProxySelector());
+        final CloseableHttpClient httpClient = builder.using(configuration).using(routePlanner)
+                .createClient(apacheBuilder, connectionManager, "test");
+
+        assertThat(httpClient).isNotNull();
+        assertThat(spyHttpClientBuilderField("routePlanner", apacheBuilder)).isSameAs(routePlanner);
+        assertThat(spyHttpClientField("routePlanner", httpClient)).isSameAs(routePlanner);
+    }
+
+    @Test
     public void usesACustomHttpRequestRetryHandler() throws Exception {
         final HttpRequestRetryHandler customHandler = new HttpRequestRetryHandler() {
             @Override
@@ -330,7 +305,7 @@
         assertThat(builder.using(HttpClientMetricNameStrategies.HOST_AND_METHOD)
                 .createClient(apacheBuilder, connectionManager, "test"))
                 .isNotNull();
-        assertThat(FieldUtils.getField(InstrumentedHttpRequestExecutor.class, 
+        assertThat(FieldUtils.getField(InstrumentedHttpRequestExecutor.class,
                 "metricNameStrategy", true)
                 .get(spyHttpClientBuilderField("requestExec", apacheBuilder)))
                 .isSameAs(HttpClientMetricNameStrategies.HOST_AND_METHOD);
@@ -340,7 +315,7 @@
     public void usesMethodOnlyHttpClientMetricNameStrategyByDefault() throws Exception {
         assertThat(builder.createClient(apacheBuilder, connectionManager, "test"))
                 .isNotNull();
-        assertThat(FieldUtils.getField(InstrumentedHttpRequestExecutor.class, 
+        assertThat(FieldUtils.getField(InstrumentedHttpRequestExecutor.class,
                 "metricNameStrategy", true)
                 .get(spyHttpClientBuilderField("requestExec", apacheBuilder)))
                 .isSameAs(HttpClientMetricNameStrategies.METHOD_ONLY);
@@ -350,4 +325,9 @@
         final Field field = FieldUtils.getField(httpClientBuilderClass, fieldName, true);
         return field.get(obj);
     }
+
+    private Object spyHttpClientField(final String fieldName, final Object obj) throws Exception {
+        final Field field = FieldUtils.getField(httpClientClass, fieldName, true);
+        return field.get(obj);
+    }
 }