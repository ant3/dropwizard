package io.dropwizard.testing.junit;

import com.fasterxml.jackson.databind.ObjectMapper;
import com.google.common.base.Strings;
import com.google.common.collect.ImmutableList;
import com.google.common.collect.ImmutableMap;
import com.google.common.collect.Lists;
import io.dropwizard.Application;
import io.dropwizard.Configuration;
import io.dropwizard.cli.ServerCommand;
import io.dropwizard.lifecycle.Managed;
import io.dropwizard.lifecycle.ServerLifecycleListener;
import io.dropwizard.setup.Bootstrap;
import io.dropwizard.setup.Environment;
import net.sourceforge.argparse4j.inf.Namespace;
import org.eclipse.jetty.server.Server;
import org.eclipse.jetty.server.ServerConnector;
import org.junit.rules.ExternalResource;

import javax.annotation.Nullable;
<<<<<<< HEAD
import java.util.Enumeration;
import java.util.List;

import static com.google.common.base.Throwables.propagate;
=======
import java.util.List;
>>>>>>> b83b9341

/**
 * A JUnit rule for starting and stopping your application at the start and end of a test class.
 * <p>
 * By default, the {@link Application} will be constructed using reflection to invoke the nullary
 * constructor. If your application does not provide a public nullary constructor, you will need to
 * override the {@link #newApplication()} method to provide your application instance(s).
 * </p>
 *
 * @param <C> the configuration type
 */
public class DropwizardAppRule<C extends Configuration> extends ExternalResource {

    private final Class<? extends Application<C>> applicationClass;
    private final String configPath;
    private final List<ConfigOverride> configOverrides;

    public static class ServiceListener<T extends Configuration> {
        public void onRun(T configuration, Environment environment, DropwizardAppRule<T> rule) throws Exception { }
        public void onStop(DropwizardAppRule<T> rule) throws Exception { }
    }

    private C configuration;
    private Application<C> application;
    private Environment environment;
    private Server jettyServer;
    private List<ServiceListener> listeners = Lists.newArrayList();

    public DropwizardAppRule(Class<? extends Application<C>> applicationClass,
                             @Nullable String configPath,
                             ConfigOverride... configOverrides) {
        this.applicationClass = applicationClass;
        this.configPath = configPath;
<<<<<<< HEAD
        for (ConfigOverride configOverride : configOverrides) {
            configOverride.addToSystemProperties();
        }
=======
        this.configOverrides = (configOverrides == null)
                ? ImmutableList.<ConfigOverride>of()
                : ImmutableList.copyOf(configOverrides);
>>>>>>> b83b9341
    }

    public DropwizardAppRule<C> addListener(ServiceListener<C> listener) {
        this.listeners.add(listener);
        return this;
    }

    public DropwizardAppRule<C> manage(final Managed managed) {
        return addListener(new ServiceListener<C>() {
            @Override
<<<<<<< HEAD
            public void onRun(C configuration, Environment environment, DropwizardAppRule<C> rule) throws Exception {
                environment.lifecycle().manage(managed);
=======
            public void evaluate() throws Throwable {
                applyConfigOverrides();
                startIfRequired();
                try {
                    base.evaluate();
                } finally {
                    resetConfigOverrides();
                    jettyServer.stop();
                    jettyServer = null;
                }
>>>>>>> b83b9341
            }
        });
    }

    @Override
    protected void before() {
        startIfRequired();
    }

    @Override
    @SuppressWarnings("unchecked")
    protected void after() {
        for (ServiceListener listener : listeners) {
            try { listener.onStop(this); } catch(Exception ignored) { }
        }
        resetConfigOverrides();
        try {
            jettyServer.stop();
        } catch (Exception e) {
            propagate(e);
        } finally {
            jettyServer = null;
        }
    }

    private void applyConfigOverrides() {
        for (ConfigOverride configOverride : configOverrides) {
            configOverride.addToSystemProperties();
        }
    }

    private void resetConfigOverrides() {
<<<<<<< HEAD
        for (Enumeration<?> props = System.getProperties().propertyNames(); props.hasMoreElements(); ) {
            String keyString = (String) props.nextElement();
            if (keyString.startsWith("dw.")) {
                System.clearProperty(keyString);
            }
=======
        for (ConfigOverride configOverride : configOverrides) {
            configOverride.removeFromSystemProperties();
>>>>>>> b83b9341
        }
    }

    @SuppressWarnings("unchecked")
    private void startIfRequired() {
        if (jettyServer != null) {
            return;
        }

        try {
            application = newApplication();

            final Bootstrap<C> bootstrap = new Bootstrap<C>(application) {
                @Override
                public void run(C configuration, Environment environment) throws Exception {
                    environment.lifecycle().addServerLifecycleListener(new ServerLifecycleListener() {
                        @Override
                        public void serverStarted(Server server) {
                            jettyServer = server;
                        }
                    });
                    DropwizardAppRule.this.configuration = configuration;
                    DropwizardAppRule.this.environment = environment;
                    super.run(configuration, environment);
                    for (ServiceListener listener : listeners) {
                        try {
                            listener.onRun(configuration, environment, DropwizardAppRule.this);
                        } catch(Exception ex) {
                            throw new RuntimeException("Error running app rule start listener", ex);
                        }
                    }
                }
            };

            application.initialize(bootstrap);
            final ServerCommand<C> command = new ServerCommand<>(application);

            ImmutableMap.Builder<String, Object> file = ImmutableMap.builder();
            if (!Strings.isNullOrEmpty(configPath)) {
                file.put("file", configPath);
            }
            final Namespace namespace = new Namespace(file.build());

            command.run(bootstrap, namespace);
        } catch (Exception e) {
            throw new RuntimeException(e);
        }
    }

    public C getConfiguration() {
        return configuration;
    }

    public int getLocalPort() {
        return ((ServerConnector) jettyServer.getConnectors()[0]).getLocalPort();
    }

    public int getAdminPort() {
        return ((ServerConnector) jettyServer.getConnectors()[1]).getLocalPort();
    }

    public Application<C> newApplication() {
        try {
            return applicationClass.newInstance();
        } catch (Exception e) {
            throw new RuntimeException(e);
        }
    }

    @SuppressWarnings("unchecked")
    public <A extends Application<C>> A getApplication() {
        return (A) application;
    }

    public Environment getEnvironment() {
        return environment;
    }

    public ObjectMapper getObjectMapper() {
        return getEnvironment().getObjectMapper();
    }

}<|MERGE_RESOLUTION|>--- conflicted
+++ resolved
@@ -2,8 +2,8 @@
 
 import com.fasterxml.jackson.databind.ObjectMapper;
 import com.google.common.base.Strings;
-import com.google.common.collect.ImmutableList;
 import com.google.common.collect.ImmutableMap;
+import com.google.common.collect.ImmutableSet;
 import com.google.common.collect.Lists;
 import io.dropwizard.Application;
 import io.dropwizard.Configuration;
@@ -18,14 +18,11 @@
 import org.junit.rules.ExternalResource;
 
 import javax.annotation.Nullable;
-<<<<<<< HEAD
-import java.util.Enumeration;
 import java.util.List;
+import java.util.Set;
 
+import static com.google.common.base.MoreObjects.firstNonNull;
 import static com.google.common.base.Throwables.propagate;
-=======
-import java.util.List;
->>>>>>> b83b9341
 
 /**
  * A JUnit rule for starting and stopping your application at the start and end of a test class.
@@ -38,15 +35,9 @@
  * @param <C> the configuration type
  */
 public class DropwizardAppRule<C extends Configuration> extends ExternalResource {
-
     private final Class<? extends Application<C>> applicationClass;
     private final String configPath;
-    private final List<ConfigOverride> configOverrides;
-
-    public static class ServiceListener<T extends Configuration> {
-        public void onRun(T configuration, Environment environment, DropwizardAppRule<T> rule) throws Exception { }
-        public void onStop(DropwizardAppRule<T> rule) throws Exception { }
-    }
+    private final Set<ConfigOverride> configOverrides;
 
     private C configuration;
     private Application<C> application;
@@ -59,15 +50,7 @@
                              ConfigOverride... configOverrides) {
         this.applicationClass = applicationClass;
         this.configPath = configPath;
-<<<<<<< HEAD
-        for (ConfigOverride configOverride : configOverrides) {
-            configOverride.addToSystemProperties();
-        }
-=======
-        this.configOverrides = (configOverrides == null)
-                ? ImmutableList.<ConfigOverride>of()
-                : ImmutableList.copyOf(configOverrides);
->>>>>>> b83b9341
+        this.configOverrides = ImmutableSet.copyOf(firstNonNull(configOverrides, new ConfigOverride[0]));
     }
 
     public DropwizardAppRule<C> addListener(ServiceListener<C> listener) {
@@ -78,27 +61,15 @@
     public DropwizardAppRule<C> manage(final Managed managed) {
         return addListener(new ServiceListener<C>() {
             @Override
-<<<<<<< HEAD
             public void onRun(C configuration, Environment environment, DropwizardAppRule<C> rule) throws Exception {
                 environment.lifecycle().manage(managed);
-=======
-            public void evaluate() throws Throwable {
-                applyConfigOverrides();
-                startIfRequired();
-                try {
-                    base.evaluate();
-                } finally {
-                    resetConfigOverrides();
-                    jettyServer.stop();
-                    jettyServer = null;
-                }
->>>>>>> b83b9341
             }
         });
     }
 
     @Override
     protected void before() {
+        applyConfigOverrides();
         startIfRequired();
     }
 
@@ -106,13 +77,16 @@
     @SuppressWarnings("unchecked")
     protected void after() {
         for (ServiceListener listener : listeners) {
-            try { listener.onStop(this); } catch(Exception ignored) { }
+            try {
+                listener.onStop(this);
+            } catch (Exception ignored) {
+            }
         }
         resetConfigOverrides();
         try {
             jettyServer.stop();
         } catch (Exception e) {
-            propagate(e);
+            throw propagate(e);
         } finally {
             jettyServer = null;
         }
@@ -125,16 +99,8 @@
     }
 
     private void resetConfigOverrides() {
-<<<<<<< HEAD
-        for (Enumeration<?> props = System.getProperties().propertyNames(); props.hasMoreElements(); ) {
-            String keyString = (String) props.nextElement();
-            if (keyString.startsWith("dw.")) {
-                System.clearProperty(keyString);
-            }
-=======
         for (ConfigOverride configOverride : configOverrides) {
             configOverride.removeFromSystemProperties();
->>>>>>> b83b9341
         }
     }
 
@@ -162,7 +128,7 @@
                     for (ServiceListener listener : listeners) {
                         try {
                             listener.onRun(configuration, environment, DropwizardAppRule.this);
-                        } catch(Exception ex) {
+                        } catch (Exception ex) {
                             throw new RuntimeException("Error running app rule start listener", ex);
                         }
                     }
@@ -180,7 +146,7 @@
 
             command.run(bootstrap, namespace);
         } catch (Exception e) {
-            throw new RuntimeException(e);
+            throw propagate(e);
         }
     }
 
@@ -200,7 +166,7 @@
         try {
             return applicationClass.newInstance();
         } catch (Exception e) {
-            throw new RuntimeException(e);
+            throw propagate(e);
         }
     }
 
@@ -217,4 +183,13 @@
         return getEnvironment().getObjectMapper();
     }
 
+    public abstract static class ServiceListener<T extends Configuration> {
+        public void onRun(T configuration, Environment environment, DropwizardAppRule<T> rule) throws Exception {
+            // Default NOP
+        }
+
+        public void onStop(DropwizardAppRule<T> rule) throws Exception {
+            // Default NOP
+        }
+    }
 }