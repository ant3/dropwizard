--- conflicted
+++ resolved
@@ -1,23 +1,15 @@
 package com.yammer.dropwizard.config;
-
-<<<<<<< HEAD
-import org.codehaus.jackson.annotate.JsonProperty;
-import org.hibernate.validator.constraints.NotEmpty;
-
-import com.google.common.base.Optional;
-import com.google.common.collect.ImmutableList;
-
-=======
-import com.fasterxml.jackson.annotation.JsonProperty;
-import com.google.common.base.Optional;
-import com.google.common.collect.ImmutableList;
-import org.hibernate.validator.constraints.NotEmpty;
 
 import java.io.File;
 import java.util.List;
 
+import org.hibernate.validator.constraints.NotEmpty;
+
+import com.fasterxml.jackson.annotation.JsonProperty;
+import com.google.common.base.Optional;
+import com.google.common.collect.ImmutableList;
+
 @SuppressWarnings("UnusedDeclaration")
->>>>>>> 97e4b2e4
 public class SslConfiguration {
     @JsonProperty
     private File keyStore = null;
@@ -32,7 +24,6 @@
     private String keyStoreType = "JKS";
 
     @JsonProperty
-<<<<<<< HEAD
     protected String trustStorePath = null;
     
     @JsonProperty
@@ -43,9 +34,8 @@
     
     @JsonProperty
     private Boolean needClientAuth = false;
-=======
+
     private String certAlias = null;
->>>>>>> 97e4b2e4
 
     @NotEmpty
     @JsonProperty
@@ -82,7 +72,6 @@
         return Optional.fromNullable(keyStoreType);
     }
 
-<<<<<<< HEAD
     public Optional<String> getTrustStorePath() {
         return Optional.fromNullable(trustStorePath);
     }
@@ -99,9 +88,6 @@
         return Optional.fromNullable(needClientAuth);
     }
     
-    public String[] getSupportedProtocols() {
-        return supportedProtocols.toArray(new String[supportedProtocols.size()]);
-=======
     public void setKeyStoreType(String keyStoreType) {
         this.keyStoreType = keyStoreType;
     }
@@ -120,6 +106,5 @@
 
     public void setSupportedProtocols(List<String> protocols) {
         this.supportedProtocols = ImmutableList.copyOf(protocols);
->>>>>>> 97e4b2e4
     }
 }